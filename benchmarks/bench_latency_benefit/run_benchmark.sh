--- conflicted
+++ resolved
@@ -56,100 +56,72 @@
 UNIFIED_START_TIME=$(date +%s.%N)
 echo "Unified benchmark start time: $UNIFIED_START_TIME"
 
-# Arrays to store PIDs and result files
-PIDS=()
-RESULT_FILES=()
+# Model 1
+MODEL_1="meta-llama/Llama-3.1-8B-Instruct"
+MODEL_NAME_1=$(echo "$MODEL_1" | tr '/' '-')
+RESULT_FILE_1="results/metrics/${BACKEND}-${MODEL_NAME_1}-qps_${REQUEST_RATE}-prompt_${PROMPT_LEN}-completion_${COMPLETION_LEN}-burstiness-${BURSTINESS}-1.json"
 
-# Run benchmarks for each model
-for i in "${!MODELS[@]}"; do
-    # Parse model and port
-    MODEL=$(echo "${MODELS[$i]}" | cut -d':' -f1)
-    PORT=$(echo "${MODELS[$i]}" | cut -d':' -f2)
-<<<<<<< HEAD
-    
-    # Generate model name and result file
-    MODEL_NAME=$(echo "$MODEL" | tr '/' '-')
-    MODEL_INDEX=$((i + 1))
-    
-    # Generate result file name for ramp-up-down strategy
-    RESULT_FILE="results/metrics/${BACKEND}-${MODEL_NAME}-ramp-up-down-${RAMP_START_RPS}to${RAMP_PEAK_RPS}to${RAMP_END_RPS}-inc${RAMP_INCREMENT}-prompt_${PROMPT_LEN}-completion_${COMPLETION_LEN}-${MODEL_INDEX}-delay-${MODEL_DELAY}-model-num-${NUM_MODELS}.json"
-    
-=======
+echo "Starting benchmark for $MODEL_1..."
+python bench_kvcached_vllm.py \
+    --backend "$BACKEND" \
+    --model "$MODEL_1" \
+    --dataset-name random \
+    --random-input-len "$PROMPT_LEN" \
+    --random-output-len "$COMPLETION_LEN" \
+    --num-prompts "$NUM_PROMPTS" \
+    --request-rate "$REQUEST_RATE" \
+    --burstiness "$BURSTINESS" \
+    --host "localhost" \
+    --port 12346 \
+    --endpoint "/v1/completions" \
+    --save-result \
+    --result-filename "$RESULT_FILE_1" \
+    --metadata "unified_start_time=$UNIFIED_START_TIME" &
 
-    # Generate model name and result file
-    MODEL_NAME=$(echo "$MODEL" | tr '/' '-')
-    MODEL_INDEX=$((i + 1))
+# Start Model 1 in background and get its PID
+MODEL_1_PID=$!
 
-    # Generate result file name for ramp-up-down strategy
-    RESULT_FILE="results/metrics/${BACKEND}-${MODEL_NAME}-ramp-up-down-${RAMP_START_RPS}to${RAMP_PEAK_RPS}to${RAMP_END_RPS}-inc${RAMP_INCREMENT}-prompt_${PROMPT_LEN}-completion_${COMPLETION_LEN}-${MODEL_INDEX}-delay-${MODEL_DELAY}-model-num-${NUM_MODELS}.json"
+# Optional delay before starting Model 2
+if [ "$MODEL_2_DELAY" -gt 0 ]; then
+    echo "Waiting ${MODEL_2_DELAY} seconds before starting Model 2..."
+    sleep $MODEL_2_DELAY
+fi
 
->>>>>>> 7799e9b7
-    # Add delay before starting next model (except for the first one)
-    if [ $i -gt 0 ] && [ "$MODEL_DELAY" -gt 0 ]; then
-        echo "Waiting ${MODEL_DELAY} seconds before starting Model ${MODEL_INDEX}..."
-        sleep $MODEL_DELAY
-    fi
-<<<<<<< HEAD
-    
-    echo "Starting benchmark for $MODEL (Model ${MODEL_INDEX}) on port $PORT..."
-    
-    NUM_PROMPTS=$((NUM_PROMPTS + (NUM_MODELS - i) * MODEL_DELAY))
-    # Use ramp-up-down strategy
-    echo "Using ramp-up-down strategy: ${RAMP_START_RPS} -> ${RAMP_PEAK_RPS} -> ${RAMP_END_RPS} RPS (increment: ±${RAMP_INCREMENT} RPS/sec)"
-    
-=======
+# Model 2 (run in parallel)
+MODEL_2="meta-llama/Llama-3.1-8B-Instruct"
+MODEL_NAME_2=$(echo "$MODEL_2" | tr '/' '-')
+RESULT_FILE_2="results/metrics/${BACKEND}-${MODEL_NAME_2}-qps_${REQUEST_RATE}-prompt_${PROMPT_LEN}-completion_${COMPLETION_LEN}-burstiness-${BURSTINESS}-2.json"
 
-    echo "Starting benchmark for $MODEL (Model ${MODEL_INDEX}) on port $PORT..."
+echo "Starting benchmark for $MODEL_2..."
+python bench_kvcached_vllm.py \
+    --backend "$BACKEND" \
+    --model "$MODEL_2" \
+    --dataset-name random \
+    --random-input-len "$PROMPT_LEN" \
+    --random-output-len "$COMPLETION_LEN" \
+    --num-prompts "$NUM_PROMPTS" \
+    --request-rate "$REQUEST_RATE" \
+    --burstiness "$BURSTINESS" \
+    --host "localhost" \
+    --port 30000 \
+    --endpoint "/v1/completions" \
+    --save-result \
+    --result-filename "$RESULT_FILE_2" \
+    --metadata "unified_start_time=$UNIFIED_START_TIME" &
 
-    NUM_PROMPTS=$((NUM_PROMPTS + (NUM_MODELS - i) * MODEL_DELAY))
-    # Use ramp-up-down strategy
-    echo "Using ramp-up-down strategy: ${RAMP_START_RPS} -> ${RAMP_PEAK_RPS} -> ${RAMP_END_RPS} RPS (increment: ±${RAMP_INCREMENT} RPS/sec)"
+# Start Model 2 in background and get its PID
+MODEL_2_PID=$!
 
->>>>>>> 7799e9b7
-    python bench_kvcached_vllm.py \
-        --backend "$BACKEND" \
-        --model "$MODEL" \
-        --dataset-name random \
-        --random-input-len "$PROMPT_LEN" \
-        --random-output-len "$COMPLETION_LEN" \
-        --num-prompts "$NUM_PROMPTS" \
-        --host "localhost" \
-        --port "$PORT" \
-        --endpoint "/v1/completions" \
-        --save-result \
-        --result-filename "$RESULT_FILE" \
-        --metadata "unified_start_time=$UNIFIED_START_TIME" \
-        --ramp-up-strategy ramp-up-down \
-        --ramp-start-rps "$RAMP_START_RPS" \
-        --ramp-end-rps "$RAMP_END_RPS" \
-        --ramp-peak-rps "$RAMP_PEAK_RPS" \
-        --ramp-increment "$RAMP_INCREMENT" &
-<<<<<<< HEAD
-    
-    # Store PID and result file
-    PIDS+=($!)
-    RESULT_FILES+=("$RESULT_FILE")
-    
-=======
+# Wait for both benchmarks to complete
+echo "Waiting for both benchmarks to complete..."
+wait $MODEL_1_PID
+MODEL_1_EXIT_CODE=$?
 
-    # Store PID and result file
-    PIDS+=($!)
-    RESULT_FILES+=("$RESULT_FILE")
+wait $MODEL_2_PID
+MODEL_2_EXIT_CODE=$?
 
->>>>>>> 7799e9b7
-    echo "Started Model ${MODEL_INDEX} with PID ${PIDS[$i]}"
-done
-
-# Wait for all benchmarks to complete
-echo "Waiting for all benchmarks to complete..."
-EXIT_CODES=()
-
-for i in "${!PIDS[@]}"; do
-    wait ${PIDS[$i]}
-    EXIT_CODE=$?
-    EXIT_CODES+=($EXIT_CODE)
-    echo "Model $((i + 1)) benchmark exit code: $EXIT_CODE"
-done
+echo "Model 1 benchmark exit code: $MODEL_1_EXIT_CODE"
+echo "Model 2 benchmark exit code: $MODEL_2_EXIT_CODE"
 
 echo "All benchmarks completed!"
 echo "Results saved to:"
