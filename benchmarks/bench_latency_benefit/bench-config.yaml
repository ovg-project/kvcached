--- conflicted
+++ resolved
@@ -20,6 +20,8 @@
 
 launch_delay_seconds: 30  # Delay between launching each instance
 
+launch_delay_seconds: 30  # Delay between launching each instance
+
 instances: # instances configuration
   - name: instance1
     model: meta-llama/Llama-3.1-8B-Instruct
@@ -39,14 +41,8 @@
       - "--host=localhost"
       - "--port=12346"
       # - "--gpu-memory-utilization 0.31"
-<<<<<<< HEAD
       # - "--max-model-len 62000"
       - "--enable-sleep-mode"
-      
-=======
-      - "--enable-sleep-mode"
-      - "--max-model-len 62000"
->>>>>>> 7799e9b7
 
   - name: instance2
     model: meta-llama/Llama-3.1-8B-Instruct
@@ -66,13 +62,8 @@
       - "--host=localhost"
       - "--port=30000"
       # - "--gpu-memory-utilization 0.31"
-<<<<<<< HEAD
       # - "--max-model-len 62000"
       - "--enable-sleep-mode"
-=======
-      - "--enable-sleep-mode"
-      - "--max-model-len 62000"
->>>>>>> 7799e9b7
 
   - name: instance3
     model: meta-llama/Llama-3.1-8B-Instruct
@@ -92,11 +83,5 @@
       - "--host=localhost"
       - "--port=40000"
       # - "--gpu-memory-utilization 0.31"
-<<<<<<< HEAD
       # - "--max-model-len 62000"
-      - "--enable-sleep-mode"
-     
-=======
-      - "--enable-sleep-mode"
-      - "--max-model-len 62000"
->>>>>>> 7799e9b7
+      - "--enable-sleep-mode"