--- conflicted
+++ resolved
@@ -80,16 +80,10 @@
 check_untyped_defs = true
 follow_imports = "silent"
 
-<<<<<<< HEAD
-[tool.isort]
-profile = "black"
-line_length = 88
-=======
 [tool.ruff]
 line-length = 100
 
 [tool.isort]
 profile = "black"
 line_length = 100
->>>>>>> 40165dbd
 combine_as_imports = true