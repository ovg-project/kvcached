--- conflicted
+++ resolved
@@ -114,14 +114,8 @@
     ax.set_xticks(x_positions)
     ax.set_xticklabels(REQRATES)
     ax.set_yscale('log')
-    ax.tick_params(axis='y', which='minor', size=4)
-    ax.tick_params(axis='y', which='major', size=8)
-<<<<<<< HEAD
-    ax.legend(loc='upper left', framealpha=0.95, fontsize=18)
-=======
     ax.legend(loc='upper left', framealpha=0.95, fontsize=14)
->>>>>>> 20d6e92b
-    ax.grid(False)
+    ax.grid(True, alpha=0.3, linestyle='--', linewidth=0.8)
 
     # Clean layout
     for spine in ['top', 'right']:
