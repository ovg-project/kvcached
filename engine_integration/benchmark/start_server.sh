#!/bin/bash
set -x

SCRIPT_DIR=$(cd "$(dirname "${BASH_SOURCE[0]}")" && pwd)
ENGINE_DIR=$(cd "$SCRIPT_DIR/.." && pwd)
KVCACHED_DIR=$(cd "$ENGINE_DIR/.." && pwd)

MODEL=meta-llama/Llama-3.1-8B
VLLM_PORT=12346
SGL_PORT=30000

op=$1

if [ "$op" == "vllm" ]; then
    source "$ENGINE_DIR/vllm-v0.9.2/.venv/bin/activate"
    export VLLM_USE_V1=1
    export VLLM_ATTENTION_BACKEND=FLASH_ATTN
    export ENABLE_KVCACHED=true
    export KVCACHED_IPC_NAME=VLLM
    vllm serve "$MODEL" --disable-log-requests --no-enable-prefix-caching --port="$VLLM_PORT"
elif [ "$op" == "sgl" -o "$op" == "sglang" ]; then
    source "$ENGINE_DIR/sglang-v0.4.6.post2/.venv/bin/activate"
    export ENABLE_KVCACHED=true
<<<<<<< HEAD
    export KVCACHED_IPC_NAME=SGLANG
    python -m sglang.launch_server --model "$MODEL" --disable-radix-cache --disable-overlap-schedule --trust-remote-code --port "$SGL_PORT"
=======
    python -m sglang.launch_server --model "$MODEL" --disable-radix-cache --trust-remote-code --port "$SGL_PORT"
>>>>>>> 3cebb4e2
else
    echo "Invalid option: $op"
    exit 1
fi<|MERGE_RESOLUTION|>--- conflicted
+++ resolved
@@ -21,12 +21,8 @@
 elif [ "$op" == "sgl" -o "$op" == "sglang" ]; then
     source "$ENGINE_DIR/sglang-v0.4.6.post2/.venv/bin/activate"
     export ENABLE_KVCACHED=true
-<<<<<<< HEAD
     export KVCACHED_IPC_NAME=SGLANG
-    python -m sglang.launch_server --model "$MODEL" --disable-radix-cache --disable-overlap-schedule --trust-remote-code --port "$SGL_PORT"
-=======
     python -m sglang.launch_server --model "$MODEL" --disable-radix-cache --trust-remote-code --port "$SGL_PORT"
->>>>>>> 3cebb4e2
 else
     echo "Invalid option: $op"
     exit 1
