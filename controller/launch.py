# SPDX-FileCopyrightText: Copyright contributors to the kvcached project
# SPDX-License-Identifier: Apache-2.0

import argparse
import shlex
import subprocess
import sys
from pathlib import Path
from typing import Any, Dict, List

import yaml
from utils import collect_env_mods, ensure_tmux_session, launch_in_tmux

from kvcached.utils import get_kvcached_logger

logger = get_kvcached_logger()

# Tmux session name prefix for kvcached sessions
TMUX_SESSION_PREFIX = "kvcached-"


def _list_kvcached_sessions() -> List[str]:
    """List all running kvcached tmux sessions."""
    try:
        result = subprocess.run(
            ["tmux", "list-sessions", "-F", "#{session_name}"],
            capture_output=True,
            text=True,
            check=True
        )
        sessions = [s for s in result.stdout.strip().split('\n') if s.startswith(TMUX_SESSION_PREFIX)]
        return sessions
    except (subprocess.CalledProcessError, FileNotFoundError):
        return []


def _kill_all_kvcached_sessions() -> None:
    """Kill all running kvcached tmux sessions."""
    sessions = _list_kvcached_sessions()
    if not sessions:
        logger.info("No kvcached tmux sessions found.")
        return

    for session in sessions:
        logger.info("Killing tmux session: %s", session)
        try:
            subprocess.run(["tmux", "kill-session", "-t", session], check=True)
        except (subprocess.CalledProcessError, FileNotFoundError) as e:
            logger.error("Failed to kill session %s: %s", session, e)


def _parse_cfg(cfg: Dict[str, Any]) -> List[Dict[str, Any]]:
    """Parse and validate the YAML configuration.

    Parameters
    ----------
    cfg : Dict[str, Any]
        Raw YAML dict.

    Returns
    -------
    List[Dict[str, Any]]
        A list of instances_config.
    """
    if "instances" not in cfg or not isinstance(cfg["instances"], list):
        raise ValueError(
            "Configuration must contain a top-level 'instances' list.")

    parsed: List[Dict[str, Any]] = []
    for inst in cfg["instances"]:
        if not isinstance(inst, dict):
            raise ValueError(
                "Each element of 'instances' must be a mapping (dictionary).")

        # Required keys
        missing = {"model", "engine"} - set(inst)
        if missing:
            raise ValueError(
                f"Instance is missing required keys: {', '.join(missing)} - {inst}"
            )

        raw_args = inst.get("engine_args", inst.get("args", []))

        # Parse args: allow each list element to contain spaces which should be split
        if isinstance(raw_args, list):
            args_list: List[str] = []
            for item in raw_args:
                if isinstance(item, (list, tuple)):
                    args_list.extend(map(str, item))
                else:
                    # Use shlex.split to respect quoting
                    args_list.extend(shlex.split(str(item)))
        else:
            # Single string provided
            args_list = shlex.split(str(raw_args))

        inst_cfg: Dict[str, Any] = {
            "name": inst.get("name", inst['model'].split('/')[-1]),
            "model": inst["model"],
            "engine": inst["engine"].lower(),
            "args": args_list,
            "engine_env": inst.get("engine_env", []),
            "kvcached_env": inst.get("kvcached_env", []),
            "using_venv": bool(inst.get("using_venv", False)),
            "venv_path": inst.get("venv_path"),
        }

        # Validate env lists
        for _field in ("engine_env", "kvcached_env"):
            if not isinstance(inst_cfg[_field], list):
                raise ValueError(
                    f"'{_field}' must be a list of KEY=VALUE strings")

        # Validate venv settings
        if inst_cfg["using_venv"]:
            if not inst_cfg["venv_path"]:
                raise ValueError(
                    "'venv_path' must be provided when 'using_venv' is true")
            inst_cfg["venv_path"] = Path(
                inst_cfg["venv_path"]).expanduser().resolve()

        parsed.append(inst_cfg)
    return parsed


def _build_command(inst: Dict[str, Any]) -> List[str]:
    engine = inst["engine"]

    # Determine which virtualenv to use
    if inst.get("using_venv") and inst.get("venv_path"):
        venv_dir = Path(inst["venv_path"]).expanduser().resolve()

    def _vbin(program: str) -> Path:
        return venv_dir / "bin" / program

    if engine == "vllm":
        python_exec = _vbin("python")
        # Always launch via module to avoid relying on the 'vllm' CLI entrypoint script
        cmd = [
            str(python_exec),
            "-m",
            "vllm.entrypoints.openai.api_server",
            "--model",
            inst["model"],
        ] + inst["args"]
    elif engine in {"sgl", "sglang"}:
        python_exec = "python"  # Use system Python or venv-activated Python from PATH per user preference

        # Pass through all args from YAML config
        sgl_args = inst["args"]

        cmd = [
            str(python_exec),
            "-m",
            "sglang.launch_server",
            "--model-path",
            inst["model"],
        ] + sgl_args
    else:
        raise ValueError(f"Unsupported engine: {engine}")

    return cmd


def _launch_instances(instances_cfg: List[Dict[str, Any]],
                      global_env: Dict[str, str],
                      launch_delay: int = 0) -> List[Dict[str, Any]]:
    """Launch each configured model instance in its own dedicated tmux session."""
    launched: List[Dict[str, Any]] = []

    for idx, inst in enumerate(instances_cfg):
        session_name = f"{TMUX_SESSION_PREFIX}{inst['name']}"

        # Ensure tmux session exists (detached)
        if not ensure_tmux_session(session_name):
            logger.info("Skipping launch for %s", inst["name"])
            continue

        cmd = _build_command(inst)
        env_mod = {**global_env, **collect_env_mods(inst)}
        try:
            launch_in_tmux(session_name, inst["name"], cmd, env_mod, inst)
            logger.info(
                "Launched %s in tmux session '%s'. tmux attach -t %s to attach",
                inst["name"], session_name, session_name)
            launched.append(inst)
        except subprocess.CalledProcessError as e:
            logger.error("Failed to launch %s: %s", inst["name"], e)

    return launched


def _maybe_launch_router(router_cfg: Dict[str, Any],
                         config_path: Path) -> None:
    """Conditionally launch the router/frontend if enabled in the config."""
    if not router_cfg.get("enable_router", False):
        logger.info("Router launch disabled via configuration.")
        return

    frontend_session = f"{TMUX_SESSION_PREFIX}frontend"
    if not ensure_tmux_session(frontend_session):
        return

    frontend_port = router_cfg.get("router_port", 8080)

    frontend_cmd = [
        "python",
        "-u",
        str(Path(__file__).parent / "frontend.py"),
        "--config_path",
        str(config_path),
        "--port",
        str(frontend_port),
    ]

    try:
        launch_in_tmux(frontend_session, "frontend", frontend_cmd, {}, {})
        logger.info(
            "Launched frontend in tmux session '%s' (port %s). tmux attach -t %s  to attach",
            frontend_session, frontend_port, frontend_session)
    except subprocess.CalledProcessError as e:
        logger.error("Failed to launch frontend: %s", e)


def main() -> None:
    """Entry point for the KVCached controller CLI."""
    parser = argparse.ArgumentParser(
        description="KVCached controller launcher")
    parser.add_argument("--config",
                        type=Path,
                        default="example-config.yaml",
                        help="Path to YAML config file")
    session_group = parser.add_mutually_exclusive_group()
    session_group.add_argument("--kill-all",
                               action="store_true",
                               help="Kill all existing kvcached tmux sessions and exit")
    session_group.add_argument("--list-sessions",
                               action="store_true",
                               help="List all running kvcached tmux sessions and exit")
    args = parser.parse_args()

    cfg_path = args.config.expanduser().resolve()
    if not cfg_path.is_file():
        logger.error("Config file not found: %s", cfg_path)
        sys.exit(1)

    with cfg_path.open("r") as f:
        raw_cfg = yaml.safe_load(f)

    # Extract global env and router configuration
    global_env_cfg: Dict[str, Any] = raw_cfg.get("kvcached", {}) or {}
    global_kvcached_env = {
        str(k).upper(): str(v)
        for k, v in global_env_cfg.items()
    }
    router_cfg: Dict[str, Any] = raw_cfg.get("router", {}) or {}

    try:
        instances_cfg = _parse_cfg(raw_cfg)
    except Exception as e:
        logger.error("Invalid configuration: %s", e)
        sys.exit(1)

<<<<<<< HEAD
    _launch_instances(instances_cfg, global_kvcached_env)
=======
    # Handle special command flags
    if args.kill_all:
        _kill_all_kvcached_sessions()
        return

    if args.list_sessions:
        sessions = _list_kvcached_sessions()
        if sessions:
            logger.info("Running kvcached tmux sessions: %s", ", ".join(sessions))
        else:
            logger.info("No kvcached tmux sessions found.")
        return

    # Extract launch delay from top-level configuration
    launch_delay = raw_cfg.get("launch_delay_seconds", 0)

    _launch_instances(instances_cfg, global_kvcached_env, launch_delay)
>>>>>>> 422b52c0
    _maybe_launch_router(router_cfg, cfg_path)


if __name__ == "__main__":
    main()<|MERGE_RESOLUTION|>--- conflicted
+++ resolved
@@ -5,6 +5,7 @@
 import shlex
 import subprocess
 import sys
+import time
 from pathlib import Path
 from typing import Any, Dict, List
 
@@ -184,6 +185,14 @@
                 "Launched %s in tmux session '%s'. tmux attach -t %s to attach",
                 inst["name"], session_name, session_name)
             launched.append(inst)
+
+            # Add delay between launches if specified and not the last instance
+            if launch_delay > 0 and idx < len(instances_cfg) - 1:
+                logger.info(
+                    "Waiting %d seconds before launching next instance...",
+                    launch_delay)
+                time.sleep(launch_delay)
+
         except subprocess.CalledProcessError as e:
             logger.error("Failed to launch %s: %s", inst["name"], e)
 
@@ -261,9 +270,6 @@
         logger.error("Invalid configuration: %s", e)
         sys.exit(1)
 
-<<<<<<< HEAD
-    _launch_instances(instances_cfg, global_kvcached_env)
-=======
     # Handle special command flags
     if args.kill_all:
         _kill_all_kvcached_sessions()
@@ -281,7 +287,6 @@
     launch_delay = raw_cfg.get("launch_delay_seconds", 0)
 
     _launch_instances(instances_cfg, global_kvcached_env, launch_delay)
->>>>>>> 422b52c0
     _maybe_launch_router(router_cfg, cfg_path)
 
 
