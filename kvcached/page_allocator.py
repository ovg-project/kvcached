import threading
from collections import deque
from typing import List, Optional, Tuple, cast

import torch

from kvcached.locks import ConditionLike, LockLike, NoOpCondition, NoOpLock
from kvcached.mem_info_tracker import MemInfoTracker
from kvcached.tp_ipc_util import (broadcast_map_to_kv_tensors_to_workers,
                                  broadcast_unmap_from_kv_tensors_to_workers)
from kvcached.utils import (GPU_UTILIZATION, MAX_RESERVED_PAGES,
                            MIN_RESERVED_PAGES, PAGE_PREALLOC_ENABLED,
                            SANITY_CHECK, get_kvcached_logger)
from kvcached.vmm_ops import map_to_kv_tensors, unmap_from_kv_tensors

logger = get_kvcached_logger()

PREALLOC_THREAD_TIMEOUT: float = 2.0  # seconds


class Page:

    def __init__(self, page_id: int, page_size: int):
        self.page_id = page_id
        self.page_size = page_size

        self.start_block: Optional[int] = None
        self.end_block: Optional[int] = None
        self.num_kv_blocks: Optional[int] = None
        self.free_list: List[int] = []

    def _require_init(self) -> None:
        """Raise AssertionError if the page has not been initialised.
        """
        assert self.start_block is not None, "Page not initialised"
        assert self.end_block is not None, "Page not initialised"
        assert self.num_kv_blocks is not None, "Page not initialised"

    def init(self, block_mem_size: int) -> None:
        self.start_block, self.end_block = self.get_block_range(
            self.page_id, self.page_size, block_mem_size)

        self.num_kv_blocks = self.end_block - self.start_block
        self.free_list = list(range(self.start_block, self.end_block))

    def alloc(self, num_blocks: int = 1) -> List[int]:
        self._require_init()
        if self.full():
            raise ValueError(f"Page {self.page_id} is already full")
        block_ids = self.free_list[:num_blocks]
        self.free_list = self.free_list[num_blocks:]
        return block_ids

    def free(self, block_id: int) -> None:
        self._require_init()
        if SANITY_CHECK:
            self._sanity_check(block_id)
        self.free_list.append(block_id)

    def free_batch(self, block_ids: List[int]) -> None:
        self._require_init()
        if SANITY_CHECK:
            for block_id in block_ids:
                self._sanity_check(block_id)
        self.free_list.extend(block_ids)

    def empty(self) -> bool:
        self._require_init()
        return len(self.free_list) == self.num_kv_blocks

    def full(self) -> bool:
        self._require_init()
        return not self.free_list

    def num_free_blocks(self) -> int:
        self._require_init()
        return len(self.free_list)

    def get_free_blocks(self) -> List[int]:
        self._require_init()
        return self.free_list

    def _has_block(self, block_id: int) -> bool:
        self._require_init()
        return block_id >= cast(int, self.start_block) and block_id < cast(
            int, self.end_block)

    def _sanity_check(self, block_id: int) -> None:
        self._require_init()
        if not self._has_block(block_id):
            raise ValueError(
                f"Page {self.page_id} does not have block {block_id}")
        if block_id in self.free_list:
            raise ValueError(f"Block {block_id} is already free")

    @staticmethod
    def get_block_range(page_id: int, page_size: int,
                        block_mem_size: int) -> Tuple[int, int]:
        """
        Get the block range of a page.
        The page contains [start_block, end_block), which handles the case where
        page_size is not divisible by block_mem_size.
        For example, if page_size = 16 and block_mem_size = 6, the page 0
        contains [0, 2) blocks, and the page 1 contains [3, 5) blocks.
        Pages:  |      0-16       |        16-32        |
                | 0-6 | 6-12 | 12-18 | 18-24 | 24-30 | 30-32 |
        Blocks: |  0  |  1   |2<skip>|   3   |   4   |5<skip>|
        """
        start_block = (page_id * page_size + block_mem_size -
                       1) // block_mem_size
        end_block = ((page_id + 1) * page_size) // block_mem_size
        return start_block, end_block

    @staticmethod
    def get_num_blocks(page_size: int, block_mem_size: int) -> int:
        """
        Calculate the number of blocks that can fit in a page.
        This calculation is accurate even when page_size is not divisible by
        block_mem_size.
        """
        return page_size // block_mem_size


class PageAllocator:

    def __init__(self,
                 num_layers: int,
                 mem_size_per_layer: int,
                 page_size: int,
                 tp_size: int = 1,
                 async_sched: bool = False,
                 contiguous_layout: bool = False,
                 enable_page_prealloc: bool = PAGE_PREALLOC_ENABLED):
        """
        Args:
            num_layers: Number of layers (for physical memory calculation).
            mem_size_per_layer: Memory size per layer per K/V tensor in bytes.
            page_size: Page size in bytes.
            tp_size: Tensor parallel size.
            async_sched: Whether asynchronous scheduling is enabled.
            contiguous_layout: Whether to use contiguous layout.
            enable_page_prealloc: Whether to enable page preallocation.
        """
        logger.info(
            f"Init kvcached KV cache allocator: "
            f"num_layers={num_layers}, "
            f"mem_size_per_layer={mem_size_per_layer//(1024*1024)}MB, "
            f"total_mem_size={num_layers * mem_size_per_layer//(1024*1024)}MB, "
            f"page_size={page_size//(1024*1024)}MB, "
            f"tp_size={tp_size}, "
            f"async_sched={async_sched}, "
            f"contiguous_layout={contiguous_layout}, "
            f"enable_prealloc={enable_page_prealloc}")
        # WARNING (YIFAN): kvcached_ops.init_kvcached must have been called
        # before this.

        self.num_layers = num_layers
        self.mem_size_per_layer = mem_size_per_layer
        self.page_size = page_size
        self.tp_size = tp_size
        self.async_sched = async_sched
<<<<<<< HEAD
        self.contiguous_layout = contiguous_layout
=======
        # TODO: make this compatible with engine's memory limit after getting
        # better configuration management.
>>>>>>> e80762c5
        self.gpu_utilization = GPU_UTILIZATION
        self.num_free_pages = mem_size_per_layer // page_size
        self.num_total_pages = mem_size_per_layer // page_size

        self.free_page_list: deque[int] = deque(range(self.num_free_pages))

        self.min_reserved_pages: int = MIN_RESERVED_PAGES
        self.max_reserved_pages: int = MAX_RESERVED_PAGES
        self.reserved_page_list: deque[int] = deque()  # Fast path allocation

        self.reclaimed_page_list: deque[int] = deque()  # Reclaimed page ids

        # Initialize memory info tracker
        self.mem_info_tracker = MemInfoTracker(self.mem_size_per_layer *
                                               num_layers * 2)

        # Preallocation thread management
        self.enable_page_prealloc: bool = enable_page_prealloc

        self._lock: LockLike
        self._cond: ConditionLike

        if self.enable_page_prealloc:
            self._lock = threading.RLock()
            self._cond = threading.Condition(self._lock)
        else:  # No preallocation lock and condition are needed.
            self._lock = NoOpLock()
            self._cond = NoOpCondition(self._lock)
        self.prealloc_running: bool = False
        self.prealloc_needed: bool = False
        self.prealloc_thd: Optional[threading.Thread] = None

    def __del__(self):
        try:
            if self.enable_page_prealloc and self.prealloc_thd is not None:
                self._stop_prealloc_thread(timeout=PREALLOC_THREAD_TIMEOUT)
        except Exception:
            # Silently ignore exceptions during cleanup
            pass

    def start_prealloc_thread(self):
        # NOTE: called by KVCacheManager after reserving the null block
        if self.enable_page_prealloc:
            self._lock = threading.RLock()
            self._cond = threading.Condition(self._lock)
            self._start_prealloc_thread()

    def alloc_page(self) -> Page:
        with self._lock:
            if self.num_free_pages <= 0:
                raise ValueError("No free pages left")
            self.num_free_pages -= 1

            # Fast path: allocate pages with reserved physical memory mapping.
            if self.reserved_page_list:
                page_id = self.reserved_page_list.popleft()

                # Trigger preallocation to refill reserved pool if getting low
                if len(self.reserved_page_list) < self.min_reserved_pages:
                    self.prealloc_needed = True
                    self._cond.notify()

                # Update memory usage after fast path allocation
                self._update_memory_usage()
                return Page(page_id, self.page_size)

            # Slow path: allocate pages with new physical memory mapping.
            page_id = self.free_page_list.popleft()

        try:
            self._map_pages([page_id])
        except Exception as e:
            # If mapping fails, return page to free list and restore count
            with self._lock:
                self.free_page_list.appendleft(page_id)
                self.num_free_pages += 1
            raise RuntimeError(f"Failed to map page {page_id}: {e}") from e

        if self.enable_page_prealloc:
            # Trigger preallocation to refill the pool
            self._trigger_preallocation()

        # Update memory usage after mapping pages
        self._update_memory_usage()
        return Page(page_id, self.page_size)

    def free_page(self, page_id: int) -> None:
        with self._lock:
            if SANITY_CHECK and (page_id in self.free_page_list
                                 or page_id in self.reserved_page_list):
                raise ValueError(f"Page {page_id} is already free or reserved")

            self.num_free_pages += 1
            if len(self.reserved_page_list) < self.max_reserved_pages:
                # Fast path: reserve page with its physical memory mapping.
                self.reserved_page_list.append(page_id)
                # Update memory usage after fast path free/reserve
                self._update_memory_usage()
                return

        # Slow path: free page and its physical memory mapping.
        self._unmap_pages([page_id])
        with self._lock:
            self.free_page_list.append(page_id)
            # Update memory usage after unmapping pages
            self._update_memory_usage()

    def free_pages(self, page_ids: List[int]) -> None:
        with self._lock:
            if SANITY_CHECK:
                for page_id in page_ids:
                    if (page_id in self.free_page_list
                            or page_id in self.reserved_page_list):
                        raise ValueError(
                            f"Page {page_id} is already free or reserved")

            self.num_free_pages += len(page_ids)
            num_to_reserve = self.max_reserved_pages - len(
                self.reserved_page_list)
            if num_to_reserve > 0:
                # Fast path: reserve pages with their physical memory mapping.
                self.reserved_page_list.extend(page_ids[:num_to_reserve])
                page_ids = page_ids[num_to_reserve:]

        if len(page_ids) == 0:
            # Update memory usage after fast path free/reserve
            self._update_memory_usage()
            return

        # Slow path: free page_ids and their physical memory mapping.
        self._unmap_pages(page_ids)
        with self._lock:
            self.free_page_list.extend(page_ids)
            # Update memory usage after unmapping pages
            self._update_memory_usage()

    def resize(self, new_mem_size: int) -> bool:
        new_num_pages = new_mem_size // self.page_size
        with self._lock:
            if new_num_pages < self.get_num_inuse_pages():
                return False
            if new_num_pages == self.num_total_pages:
                return True
            elif new_num_pages > self.num_total_pages:
                num_to_expand = new_num_pages - self.num_total_pages

                # Reuse previously reclaimed pages first.
                num_to_reuse = min(len(self.reclaimed_page_list),
                                   num_to_expand)
                if num_to_reuse > 0:
                    for _ in range(num_to_reuse):
                        self.free_page_list.append(
                            self.reclaimed_page_list.popleft())
                    num_to_expand -= num_to_reuse
                    self.num_free_pages += num_to_reuse

                # Allocate new pages if needed.
                if num_to_expand > 0:
                    new_page_ids = list(
                        range(self.num_total_pages,
                              self.num_total_pages + num_to_expand))
                    self.free_page_list.extend(new_page_ids)
                    self.num_free_pages += num_to_expand
                self.num_total_pages = new_num_pages
                self._update_memory_usage()
            else:  # new_num_pages < self.num_total_pages and new_num_pages >= num_inuse_pages
                num_to_reclaim = self.num_total_pages - new_num_pages

                if len(self.free_page_list) < num_to_reclaim:
                    # Need to trim reserved pages first
                    reserved_count = len(self.reserved_page_list)
                    if reserved_count > 0:
                        # Move reserved pages back to free list
                        pages_to_unmap = list(self.reserved_page_list)
                        self.reserved_page_list.clear()
                        # Unmap outside the lock to avoid holding it during I/O
                        try:
                            self._lock.release()
                            self._unmap_pages(pages_to_unmap)
                        finally:
                            self._lock.acquire()
                        self.free_page_list.extend(pages_to_unmap)
                        # Update memory usage after unmapping pages
                        self._update_memory_usage()

                if len(self.free_page_list) < num_to_reclaim:
                    # Still not enough free pages
                    return False

                for _ in range(num_to_reclaim):
                    self.reclaimed_page_list.append(self.free_page_list.pop())
                self.num_free_pages -= num_to_reclaim
                self.num_total_pages = new_num_pages
        return True

    def trim(self) -> None:
        with self._lock:
            pages_to_unmap = list(self.reserved_page_list)  # copy
            self.reserved_page_list.clear()

            if not pages_to_unmap:
                # Update memory usage after trimming
                self._update_memory_usage()
                return

            try:
                self._lock.release()
                self._unmap_pages(pages_to_unmap)
            finally:
                self._lock.acquire()

            self.free_page_list.extend(pages_to_unmap)
            # Update memory usage after unmapping pages
            self._update_memory_usage()

    def get_num_free_pages(self) -> int:
        return self.num_free_pages

    def get_num_inuse_pages(self) -> int:
        return self.num_total_pages - self.num_free_pages

    def get_num_total_pages(self) -> int:
        return self.num_total_pages

    def get_num_reserved_pages(self) -> int:
        with self._lock:
            return len(self.reserved_page_list)

    def get_avail_physical_pages(self) -> int:
        avail_phy_mem_size, total_phy_mem_size = torch.cuda.mem_get_info()
        headroom = total_phy_mem_size * (1 - self.gpu_utilization)
        avail_phy_mem_size = max(avail_phy_mem_size - headroom, 0)

        # Calculate available pages considering layers and K/V split
        avail_phy_pages = avail_phy_mem_size // self.page_size
        # Each layer needs to reserve K and V tensors so we divide by 2.
        avail_pages_per_layer = avail_phy_pages // self.num_layers // 2
        return avail_pages_per_layer

    def get_page_id(self, block_id: int, block_mem_size: int) -> int:
        return block_id * block_mem_size // self.page_size

    # Private methods
    def _prealloc_worker(self):
        """Worker thread that preallocates and maps physical pages."""
        while self.prealloc_running:
            with self._lock:
                # Wait until preallocation is needed or thread is stopped
                while not self.prealloc_needed and self.prealloc_running:
                    self._cond.wait()

                if not self.prealloc_running:
                    break

                self.prealloc_needed = False
                current_reserved = len(self.reserved_page_list)
                to_reserve = max(0, self.min_reserved_pages - current_reserved)
                # Only try to reserve up to the available free pages
                to_reserve = min(to_reserve, len(self.free_page_list),
                                 self.get_avail_physical_pages())
                if to_reserve <= 0:
                    continue

                pages_to_reserve = []

                # Get pages from free list
                for _ in range(to_reserve):
                    if self.free_page_list:
                        pages_to_reserve.append(self.free_page_list.popleft())
                    else:
                        break

            if pages_to_reserve:
                try:
                    self._map_pages(pages_to_reserve)
                    with self._lock:
                        self.reserved_page_list.extend(pages_to_reserve)
                        # Update memory usage after mapping pages
                        self._update_memory_usage()
                    logger.debug(
                        f"Preallocated {len(pages_to_reserve)} pages, "
                        f"reserved={len(self.reserved_page_list)}")
                except Exception as e:
                    # If mapping fails, return pages to free list
                    with self._lock:
                        self.free_page_list.extendleft(pages_to_reserve)
                    logger.error(
                        f"Failed to preallocate {len(pages_to_reserve)} pages: "
                        f"{e}")

    def _start_prealloc_thread(self):
        if self.prealloc_thd is None:
            self.prealloc_running = True
            self.prealloc_thd = threading.Thread(target=self._prealloc_worker,
                                                 daemon=True)
            self.prealloc_thd.start()

            # Initial preallocation trigger
            self._trigger_preallocation()

    def _stop_prealloc_thread(self, timeout: Optional[float] = None):
        if self.prealloc_thd is not None:
            with self._lock:
                self.prealloc_running = False
                self._cond.notify_all()
            self.prealloc_thd.join(timeout)
            if self.prealloc_thd.is_alive():
                logger.warning(
                    "Preallocation thread did not stop within timeout")
            self.prealloc_thd = None
            logger.debug("Stopped page preallocation thread")

    def _trigger_preallocation(self):
        """Trigger the preallocation thread to fill up reserved blocks"""
        with self._lock:
            self.prealloc_needed = True
            self._cond.notify()

    def _map_pages(self, page_ids: list[int]) -> None:
        if self.contiguous_layout:
            offsets = [
                pid * self.page_size * self.num_layers * 2 for pid in page_ids
            ]
        else:
            offsets = [pid * self.page_size for pid in page_ids]
        if self.tp_size > 1:  # map pages across all tensor parallel workers.
            broadcast_map_to_kv_tensors_to_workers(self.tp_size, offsets)
        else:
            map_to_kv_tensors(offsets)
        # Update memory usage after mapping pages
        self._update_memory_usage()

    def _unmap_pages(self, page_ids: list[int]) -> None:
        if self.contiguous_layout:
            offsets = [
                pid * self.page_size * self.num_layers * 2 for pid in page_ids
            ]
        else:
            offsets = [pid * self.page_size for pid in page_ids]
        if self.tp_size > 1:  # unmap pages across all tensor parallel workers.
            broadcast_unmap_from_kv_tensors_to_workers(self.tp_size, offsets)
        else:
            if self.async_sched:
                torch.cuda.synchronize()
            unmap_from_kv_tensors(offsets)
<<<<<<< HEAD
        # Update memory usage after unmapping pages
        self._update_memory_usage()
=======
>>>>>>> e80762c5

    def _update_memory_usage(self):
        """Update memory usage information in shared memory."""
        # Memory actively used by allocations (excludes preallocated pages).
        used_phy_mem_size = (self.get_num_inuse_pages() * self.num_layers *
                             self.page_size * 2)
        # Memory held by preallocated pages that are not yet actively used.
        prealloc_phy_mem_size = (self.get_num_reserved_pages() *
                                 self.num_layers * self.page_size * 2)

        self.mem_info_tracker.update_memory_usage(
            used_size=used_phy_mem_size, prealloc_size=prealloc_phy_mem_size)<|MERGE_RESOLUTION|>--- conflicted
+++ resolved
@@ -159,12 +159,9 @@
         self.page_size = page_size
         self.tp_size = tp_size
         self.async_sched = async_sched
-<<<<<<< HEAD
         self.contiguous_layout = contiguous_layout
-=======
         # TODO: make this compatible with engine's memory limit after getting
         # better configuration management.
->>>>>>> e80762c5
         self.gpu_utilization = GPU_UTILIZATION
         self.num_free_pages = mem_size_per_layer // page_size
         self.num_total_pages = mem_size_per_layer // page_size
@@ -494,8 +491,6 @@
             broadcast_map_to_kv_tensors_to_workers(self.tp_size, offsets)
         else:
             map_to_kv_tensors(offsets)
-        # Update memory usage after mapping pages
-        self._update_memory_usage()
 
     def _unmap_pages(self, page_ids: list[int]) -> None:
         if self.contiguous_layout:
@@ -510,11 +505,6 @@
             if self.async_sched:
                 torch.cuda.synchronize()
             unmap_from_kv_tensors(offsets)
-<<<<<<< HEAD
-        # Update memory usage after unmapping pages
-        self._update_memory_usage()
-=======
->>>>>>> e80762c5
 
     def _update_memory_usage(self):
         """Update memory usage information in shared memory."""
