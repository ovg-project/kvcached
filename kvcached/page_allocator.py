--- conflicted
+++ resolved
@@ -156,11 +156,8 @@
         self.page_size = page_size
         self.tp_size = tp_size
         self.async_sched = async_sched
-<<<<<<< HEAD
-=======
         # TODO: make this compatible with engine's memory limit after getting
         # better configuration management.
->>>>>>> 19a0aea3
         self.gpu_utilization = GPU_UTILIZATION
         self.num_free_pages = mem_size_per_layer // page_size
         self.num_total_pages = mem_size_per_layer // page_size
@@ -496,11 +493,8 @@
             if self.async_sched:
                 torch.cuda.synchronize()
             unmap_from_kv_tensors(offsets)
-<<<<<<< HEAD
         # Update memory usage after unmapping pages
         self._update_memory_usage()
-=======
->>>>>>> 19a0aea3
 
     def _update_memory_usage(self):
         """Update memory usage information in shared memory."""
