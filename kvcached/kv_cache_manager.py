import atexit
import os
import signal
import threading
import time
from abc import ABC, abstractmethod
from collections import defaultdict, deque
from functools import wraps
from typing import Dict, List, Optional

import posix_ipc
import torch

<<<<<<< HEAD
from controller.utils import (MemInfoStruct, RwLockedShm, get_ipc_name,
                              get_ipc_path, init_kv_cache_limit)
from kvcached.tp_ipc_util import (broadcast_map_to_kv_tensors_to_workers,
                                  broadcast_unmap_from_kv_tensors_to_workers)
from kvcached.utils import DEFAULT_IPC_NAME, PAGE_SIZE, get_kvcached_logger
from kvcached.vmm_ops import map_to_kv_tensors, unmap_from_kv_tensors
=======
from kvcached.tp_ipc_util import (broadcast_kv_tensors_created_to_workers,
                                  broadcast_map_to_kv_tensors_to_workers,
                                  broadcast_unmap_from_kv_tensors_to_workers)
from kvcached.utils import PAGE_SIZE, get_kvcached_logger
from kvcached.vmm_ops import (kv_tensors_created, map_to_kv_tensors,
                              unmap_from_kv_tensors)
>>>>>>> 3cebb4e2

logger = get_kvcached_logger()

SANITY_CHECK = False
GPU_UTILIZATION = 0.95
PAGE_PREALLOC_ENABLED = True


class NoOpLock:
    """A no-op lock that implements the same interface as threading.RLock"""

    def acquire(self, blocking=True, timeout=-1):
        return True

    def release(self):
        pass

    def __enter__(self):
        return self

    def __exit__(self, exc_type, exc_val, exc_tb):
        pass

    def locked(self):
        return False


class NoOpCondition:
    """A no-op condition that implements the same interface as threading.Condition"""

    def __init__(self, lock: threading.RLock):
        self.lock = lock

    def wait(self, timeout=None):
        return True

    def wait_for(self, predicate, timeout=None):
        return predicate()

    def notify(self, n=1):
        pass

    def notify_all(self):
        pass

    def acquire(self, *args):
        return self.lock.acquire(*args)

    def release(self):
        return self.lock.release()

    def __enter__(self):
        return self.lock.__enter__()

    def __exit__(self, *args):
        return self.lock.__exit__(*args)


def synchronized(method):

    @wraps(method)
    def synchronized_method(self, *args, **kwargs):
        with self._lock:
            return method(self, *args, **kwargs)

    return synchronized_method


class Page:

    def __init__(self, page_id: int, page_size: int):
        self.page_id = page_id
        self.page_size = page_size

        self.num_kv_blocks = None
        self.free_list = None

    def init(self, block_mem_size: int) -> None:
        assert not self.initialized()

        assert self.page_size % block_mem_size == 0
        self.num_kv_blocks = self.page_size // block_mem_size

        stt_idx = self.page_id * self.num_kv_blocks
        self.free_list = [stt_idx + i for i in range(self.num_kv_blocks)]

    def destroy(self) -> None:
        assert self.initialized() and len(self.free_list) == self.num_kv_blocks
        self.num_kv_blocks = None
        self.free_list = None

    def initialized(self) -> bool:
        return self.num_kv_blocks is not None and self.free_list is not None

    def alloc(self) -> int:
        if self.full():
            raise ValueError(f"Page {self.page_id} is already full")
        block_id = self.free_list.pop()
        return block_id

    def free(self, block_id: int) -> None:
        if SANITY_CHECK:
            self._sanity_check(block_id)
        self.free_list.append(block_id)

    def free_batch(self, block_ids: List[int]) -> None:
        if SANITY_CHECK:
            for block_id in block_ids:
                self._sanity_check(block_id)
        self.free_list.extend(block_ids)

    def empty(self) -> bool:
        return len(self.free_list) == self.num_kv_blocks

    def full(self) -> bool:
        return not self.free_list

    def num_free_blocks(self) -> int:
        return len(self.free_list)

    def get_free_blocks(self) -> List[int]:
        return self.free_list

    def get_used_blocks(self) -> List[int]:
        all_blk_ids = [
            block_id for block_id in range(
                self.page_id * self.num_kv_blocks,
                (self.page_id + 1) * self.num_kv_blocks,
            )
        ]
        return list(set(all_blk_ids) - set(self.free_list))

    def _has_block(self, block_id: int) -> bool:
        stt_idx = self.page_id * self.num_kv_blocks
        end_idx = stt_idx + self.num_kv_blocks
        return block_id >= stt_idx and block_id < end_idx

    def _sanity_check(self, block_id: int) -> None:
        if not self._has_block(block_id):
            raise ValueError(
                f"Page {self.page_id} does not have block {block_id}")
        if block_id in self.free_list:
            raise ValueError(f"Block {block_id} is already free")


class PageAllocatorBase(ABC):

    @abstractmethod
    def __init__(self, total_mem_size: int, page_size: int):
        pass

    @abstractmethod
    def alloc_page(self) -> int:
        pass

    @abstractmethod
    def free_page(self, page: int) -> None:
        pass

    @abstractmethod
    def get_num_free_pages(self) -> int:
        pass

    @abstractmethod
    def get_num_total_pages(self) -> int:
        pass


class PageAllocator(PageAllocatorBase):

    def __init__(self,
                 total_mem_size: int,
                 page_size: int,
                 tp_size: int = 1,
                 async_sched: bool = False,
                 enable_page_prealloc: bool = PAGE_PREALLOC_ENABLED):
        """
        Args:
            total_mem_size: Total memory size in bytes.
            page_size: Page size in bytes.
            async_sched: Whether asynchronous scheduling is enabled.
            enable_page_prealloc: Whether to enable page preallocation.
        """
        logger.info(f"Init KVCached PageAllocator: "
                    f"total_mem_size={total_mem_size//(1024*1024)}MB, "
                    f"page_size={page_size//(1024*1024)}MB, "
                    f"tp_size={tp_size}, "
                    f"async_sched={async_sched}, "
                    f"enable_prealloc={enable_page_prealloc}")
        # WARNING (YIFAN): kvcached_ops.init_kvcached must have been called
        # before this.

        self.total_mem_size = total_mem_size
        self.page_size = page_size
        self.tp_size = tp_size
        self.async_sched = async_sched
        self.num_free_pages = total_mem_size // page_size
        self.num_total_pages = total_mem_size // page_size

        self.free_page_list: deque[int] = deque(range(self.num_free_pages))

        self.min_reserved_pages: int = 5
        self.max_reserved_pages: int = 10
        self.reserved_page_list: deque[int] = deque()  # Fast path allocation

        self.reclaimed_page_list: deque[int] = deque()  # Reclaimed page ids

        # Preallocation thread management
        self.enable_page_prealloc: bool = enable_page_prealloc
        if self.enable_page_prealloc:
            self.prealloc_lock = threading.RLock()
            self.prealloc_cond = threading.Condition(self.prealloc_lock)
        else:  # No preallocation lock and condition are needed.
            self.prealloc_lock = NoOpLock()
            self.prealloc_cond = NoOpCondition(self.prealloc_lock)
        self.prealloc_running: bool = False
        self.prealloc_needed: bool = False
        self.prealloc_thd: Optional[threading.Thread] = None

    def __del__(self):
        if self.enable_page_prealloc:  # Stop preallocation thread
            self._stop_prealloc_thread()

    def start_prealloc_thread(self):
        # NOTE: called by KVCacheManager after reserving the null block
        if self.enable_page_prealloc:
            self.prealloc_lock = threading.RLock()
            self.prealloc_cond = threading.Condition(self.prealloc_lock)
            self._start_prealloc_thread()

    def alloc_page(self) -> Page:
        if self.num_free_pages <= 0:
            raise ValueError("No free pages left")
        self.num_free_pages -= 1

        # Fast path: allocate pages with reserved physical memory mapping.
        with self.prealloc_lock:
            if self.reserved_page_list:
                page_id = self.reserved_page_list.popleft()

                # Trigger preallocation to refill reserved pool if getting low
                if len(self.reserved_page_list) < self.min_reserved_pages:
                    self.prealloc_needed = True
                    self.prealloc_cond.notify()

                return Page(page_id, self.page_size)

        # Slow path: allocate pages with new physical memory mapping.
        with self.prealloc_lock:
            page_id = self.free_page_list.popleft()
        page = Page(page_id, self.page_size)
        self._map_pages([page_id])

        if self.enable_page_prealloc:
            # Trigger preallocation to refill the pool
            self._trigger_preallocation()

        return page

    def free_page(self, page: Page) -> None:
        page_id = page.page_id
        if SANITY_CHECK:
            with self.prealloc_lock:
                if (page_id in self.free_page_list
                        or page_id in self.reserved_page_list):
                    raise ValueError(f"Page {page_id} is already free")

        self.num_free_pages += 1

        with self.prealloc_lock:
            if len(self.reserved_page_list) < self.max_reserved_pages:
                # Fast path: reserve page with its physical memory mapping.
                self.reserved_page_list.append(page_id)
                return

        # Slow path: free page and its physical memory mapping.
        self._unmap_pages([page_id])
        with self.prealloc_lock:
            self.free_page_list.append(page_id)

    def free_pages(self, page_ids: List[int]) -> None:
        self.num_free_pages += len(page_ids)
        with self.prealloc_lock:
            num_to_reserve = self.max_reserved_pages - len(
                self.reserved_page_list)
            if num_to_reserve > 0:
                # Fast path: reserve pages with their physical memory mapping.
                self.reserved_page_list.extend(page_ids[:num_to_reserve])
                page_ids = page_ids[num_to_reserve:]

        if len(page_ids) == 0:
            return

        # Slow path: free page_ids and their physical memory mapping.
        self._unmap_pages(page_ids)
        with self.prealloc_lock:
            self.free_page_list.extend(page_ids)

    def resize(self, new_mem_size: int) -> bool:
        new_num_pages = new_mem_size // self.page_size

        if new_num_pages < self.get_num_inuse_pages():
            return False
        if new_num_pages == self.num_total_pages:
            return True
        elif new_num_pages > self.num_total_pages:
            num_to_expand = new_num_pages - self.num_total_pages

            # Reuse previously reclaimed pages first.
            num_to_reuse = min(len(self.reclaimed_page_list), num_to_expand)
            with self.prealloc_lock:
                self.free_page_list.extend(
                    self.reclaimed_page_list[:num_to_reuse])
            self.reclaimed_page_list = self.reclaimed_page_list[num_to_reuse:]
            num_to_expand -= num_to_reuse
            self.num_free_pages += num_to_reuse

            # Allocate new pages if needed.
            if num_to_expand > 0:
                new_page_ids = range(self.num_total_pages,
                                     self.num_total_pages + num_to_expand)
                with self.prealloc_lock:
                    self.free_page_list.extend(new_page_ids)
                self.num_free_pages += num_to_expand
            self.num_total_pages = new_num_pages
        else:  # new_num_pages < self.num_total_pages and new_num_pages >= num_inuse_pages
            num_to_reclaim = self.num_total_pages - new_num_pages
            with self.prealloc_lock:
                if len(self.free_page_list) < num_to_reclaim:
                    self.trim()
                assert len(self.free_page_list) >= num_to_reclaim
                for _ in range(num_to_reclaim):
                    self.reclaimed_page_list.append(self.free_page_list.pop())
            self.num_free_pages -= num_to_reclaim
            self.num_total_pages = new_num_pages
        return True

    def trim(self) -> None:
        with self.prealloc_lock:
            pages_to_unmap = self.reserved_page_list[:]  # copy
            self.reserved_page_list.clear()

        if not pages_to_unmap:
            return

        self._unmap_pages(pages_to_unmap)

        with self.prealloc_lock:
            self.free_page_list.extend(pages_to_unmap)

    def get_num_free_pages(self) -> int:
        return self.num_free_pages

    def get_num_inuse_pages(self) -> int:
        return self.num_total_pages - self.num_free_pages

    def get_num_total_pages(self) -> int:
        return self.num_total_pages

    def get_num_reserved_pages(self) -> int:
        with self.prealloc_lock:
            return len(self.reserved_page_list)

    def get_page_id(self, block_id: int, block_mem_size: int) -> int:
        return block_id * block_mem_size // self.page_size

    def get_num_free_blocks(self, block_mem_size: int) -> int:
        return self.get_num_free_pages() * self._num_blocks_per_page(
            block_mem_size)

    def get_num_inuse_blocks(self, block_mem_size: int) -> int:
        return self.get_num_inuse_pages() * self._num_blocks_per_page(
            block_mem_size)

    def get_num_total_blocks(self, block_mem_size: int) -> int:
        return self.get_num_total_pages() * self._num_blocks_per_page(
            block_mem_size)

    # Private methods
    def _num_blocks_per_page(self, block_mem_size: int):
        assert self.page_size % block_mem_size == 0
        return self.page_size // block_mem_size

    def _prealloc_worker(self):
        """Worker thread that preallocates and maps physical pages."""
        while self.prealloc_running:
            with self.prealloc_lock:
                # Wait until preallocation is needed or thread is stopped
                while not self.prealloc_needed and self.prealloc_running:
                    self.prealloc_cond.wait()

                if not self.prealloc_running:
                    break

                self.prealloc_needed = False
                current_reserved = len(self.reserved_page_list)
                to_reserve = max(0, self.min_reserved_pages - current_reserved)
                # Only try to reserve up to the available free pages
                to_reserve = min(to_reserve, len(self.free_page_list))
                if to_reserve <= 0:
                    continue

                pages_to_reserve = []

                # Get pages from free list
                for _ in range(to_reserve):
                    if self.free_page_list:
                        pages_to_reserve.append(self.free_page_list.popleft())
                    else:
                        break

            if pages_to_reserve:
                try:
                    self._map_pages(pages_to_reserve)
                    with self.prealloc_lock:
                        self.reserved_page_list.extend(pages_to_reserve)
                    logger.debug(
                        f"Preallocated {len(pages_to_reserve)} pages, reserved={len(self.reserved_page_list)}"
                    )
                except Exception as e:
                    # If mapping fails, return pages to free list
                    with self.prealloc_lock:
                        self.free_page_list.extendleft(pages_to_reserve)
                    logger.error(
                        f"Failed to preallocate {len(pages_to_reserve)} pages: {e}"
                    )

    def _start_prealloc_thread(self):
        if self.prealloc_thd is None:
            self.prealloc_running = True
            self.prealloc_thd = threading.Thread(target=self._prealloc_worker,
                                                 daemon=True)
            self.prealloc_thd.start()

            # Initial preallocation trigger
            self._trigger_preallocation()

    def _stop_prealloc_thread(self):
        if self.prealloc_thd is not None:
            with self.prealloc_lock:
                self.prealloc_running = False
                self.prealloc_cond.notify_all()
            self.prealloc_thd.join()
            self.prealloc_thd = None
            logger.debug("Stopped page preallocation thread")

    def _trigger_preallocation(self):
        """Trigger the preallocation thread to fill up reserved blocks"""
        with self.prealloc_lock:
            self.prealloc_needed = True
            self.prealloc_cond.notify()

    def _map_pages(self, page_ids: list[int]) -> None:
        offsets = [pid * self.page_size for pid in page_ids]
        if self.tp_size > 1:  # map pages across all tensor parallel workers.
            broadcast_map_to_kv_tensors_to_workers(self.tp_size, offsets)
        else:
            map_to_kv_tensors(offsets)

    def _unmap_pages(self, page_ids: list[int]) -> None:
        offsets = [pid * self.page_size for pid in page_ids]
        if self.tp_size > 1:  # unmap pages across all tensor parallel workers.
            broadcast_unmap_from_kv_tensors_to_workers(self.tp_size, offsets)
        else:
            if self.async_sched:
                torch.cuda.synchronize()
            unmap_from_kv_tensors(offsets)


class KVCacheManager:

    def __init__(
        self,
        num_blocks: int,
        block_size: int,
        cell_size: int,
        num_layers: int,
        tp_size: int = 1,
        async_sched: bool = False,
        reserve_null_block: bool = False,
    ):
        """
        Args:
            num_blocks: Number of blocks.
            block_size: Size of each block in bytes.
            cell_size: Size of each cell in bytes.
            num_layers: Number of layers.
            async_sched: Whether asynchronous scheduling is enabled.
        """
        self.num_blocks = num_blocks
        self.block_mem_size = block_size * cell_size
        self.num_layers = num_layers
        self.reserve_null_block = reserve_null_block

<<<<<<< HEAD
        # NOTE: this is the memory size of the K or V tensor in one layer
        self.mem_size = self.num_blocks * self.block_mem_size
        self.tp_size = tp_size
        self.page_allocator = PageAllocator(self.mem_size, PAGE_SIZE,
                                            self.tp_size)
=======
        self.tp_size = tp_size
        mem_size = self.num_blocks * self.block_mem_size
        self.page_allocator = PageAllocator(mem_size, PAGE_SIZE, tp_size,
                                            async_sched)
>>>>>>> 3cebb4e2

        self.num_avail_blocks = 0  # Only count free blocks in avail_pages
        self.avail_pages: Dict[int, Page] = {}
        self.full_pages: Dict[int, Page] = {}

        self.reserved_blocks: List[int] = []

        self.in_shrink: bool = False
        self.target_num_blocks: Optional[int] = None
        # NOTE: we use a no-op lock for sync scheduling to avoid overhead
        self._lock = threading.RLock() if async_sched else NoOpLock()

        self.null_block: Optional[list[int]] = None

        # Event used to signal that _post_init() has finished.
        self._post_init_done = threading.Event()
        # Launch _post_init in the background; it will block until KV tensors
        # exist, then complete the remaining setup (reserve null block, start
        # pre-alloc thread) and finally set the event.
        threading.Thread(target=self._post_init, daemon=True).start()

    def _post_init(self):
        if self.null_block is not None:
            return

        def _check_kv_tensors_created():
            if self.tp_size > 1:
                return broadcast_kv_tensors_created_to_workers(self.tp_size)
            else:
                return kv_tensors_created()

        # Busy-wait until the KV tensors become available.
        while not _check_kv_tensors_created():
            time.sleep(0.001)  # 1ms

        # Reserve the first block as null block for padding tokens
        if self.reserve_null_block:
            # Skip the wait to avoid dead-lock with the event.
            self.null_block = self.alloc(1, _skip_wait=True)
            assert self.null_block == [0], "Failed to reserve null block"
        self.page_allocator.start_prealloc_thread()

        self._post_init_done.set()

    def _wait_post_init(self):
        if not self._post_init_done.is_set():
            self._post_init_done.wait()

    @synchronized
    def alloc(self,
              need_size: int,
              _skip_wait: bool = False) -> Optional[List[int]]:
        if not _skip_wait:
            # Normal callers must wait until background initialisation is
            # finished and then perform the usual capacity check.
            self._wait_post_init()

<<<<<<< HEAD
        self.ipc_name = get_ipc_name(DEFAULT_IPC_NAME)
        init_kv_cache_limit(self.ipc_name, self.mem_size * num_layers * 2)
        self._register_cleanup()

    def alloc(self, need_size: int) -> List[int]:
        with RwLockedShm(self.ipc_name, MemInfoStruct.SHM_SIZE,
                         RwLockedShm.RLOCK) as mm:
            mem_info = MemInfoStruct.from_buffer(mm)
            new_mem_size = mem_info.total_size // self.num_layers // 2
            if new_mem_size != self.mem_size:
                self.resize(new_mem_size)

=======
>>>>>>> 3cebb4e2
        if self.available_size() < need_size:
            logger.warning(f"available_size()={self.available_size()} < "
                           f"need_size={need_size}")
            return None

        ret_index = []
        page: Page = None

        remaining_need = need_size

        if self.reserved_blocks:
            # assert (
            #     len(self.reserved_blocks) == need_size
            # ), "Currently, we must have all blocks reserved before allocation to avoid OOM."
            # # NOTE: we can support len(self.reserved_blocks) != need_size cases,
            # # but we want to check reservation size == allocation size for now
            # # to ensure correctness.
            if len(self.reserved_blocks) >= remaining_need:
                ret_index = self.reserved_blocks[:remaining_need]
                self.reserved_blocks = self.reserved_blocks[remaining_need:]
                remaining_need = 0
            else:
                ret_index = self.reserved_blocks
                remaining_need -= len(self.reserved_blocks)
                self.reserved_blocks = []

        while remaining_need > 0:
            if not self.avail_pages:
                page = self.page_allocator.alloc_page()
                page.init(self.block_mem_size)
                self.num_avail_blocks += page.num_free_blocks()
            else:
                _, page = self.avail_pages.popitem()
            assert page is not None
            if page.num_free_blocks() > remaining_need:
                self.num_avail_blocks -= remaining_need
                alloced_index = page.free_list[:remaining_need]
                page.free_list = page.free_list[remaining_need:]
                ret_index.extend(alloced_index)
                remaining_need = 0
                self.avail_pages[page.page_id] = page
            else:
                self.num_avail_blocks -= page.num_free_blocks()
                ret_index.extend(page.free_list)
                remaining_need -= len(page.free_list)
                page.free_list = []
                self.full_pages[page.page_id] = page
        assert remaining_need == 0, "Insufficient memory for allocation."

        used_size = (self.page_allocator.get_num_inuse_pages() *
                     self.num_layers * PAGE_SIZE * 2)
        with RwLockedShm(self.ipc_name, MemInfoStruct.SHM_SIZE,
                         RwLockedShm.WLOCK) as mm:
            mem_info = MemInfoStruct.from_buffer(mm)
            mem_info.used_size = used_size
            mem_info.write_to_buffer(mm)

        return ret_index

    @synchronized
    def free(self, indices: List[int]):
        self._wait_post_init()
        # assert (
        #     len(self.reserved_blocks) == 0
        # ), "Reserved blocks must be used or freed before freeing other blocks."
        # # NOTE: we can support freeing reserved blocks, but we want to enforce
        # # this check for now to ensure correctness.
        unique_indices = set(indices)
        if self.reserved_blocks:
            self.reserved_blocks = [
                idx for idx in self.reserved_blocks
                if idx not in unique_indices
            ]

        idx_dict = defaultdict(list)
        for idx in unique_indices:
            page_id = self.page_allocator.get_page_id(idx, self.block_mem_size)
            idx_dict[page_id].append(idx)

        pages_to_free: List[int] = []
        for page_id, idxs in idx_dict.items():
            if (SANITY_CHECK and page_id not in self.full_pages
                    and page_id not in self.avail_pages):
                logger.warning(
                    f"Page {page_id} is not in avail_pages or full_pages, it is possible that the page is already freed."
                )
                continue
            if page_id in self.full_pages:
                page = self.full_pages.pop(page_id)
            else:
                page = self.avail_pages.pop(page_id)

            self.num_avail_blocks += len(idxs)
            page.free_batch(idxs)
            if page.empty():
                pages_to_free.append(page.page_id)
                self.num_avail_blocks -= page.num_free_blocks()
            else:
                self.avail_pages[page_id] = page

        if len(pages_to_free) > 0:
            self.page_allocator.free_pages(pages_to_free)

        if (self.in_shrink and self.page_allocator.get_num_inuse_blocks(
                self.block_mem_size) <= self.target_num_blocks):
            self.page_allocator.resize(self.target_num_blocks *
                                       self.block_mem_size)
            self.in_shrink = False
            self.target_num_blocks = None

<<<<<<< HEAD
        used_size = (self.page_allocator.get_num_inuse_pages() *
                     self.num_layers * PAGE_SIZE * 2)
        with RwLockedShm(self.ipc_name, MemInfoStruct.SHM_SIZE,
                         RwLockedShm.WLOCK) as mm:
            mem_info = MemInfoStruct.from_buffer(mm)
            mem_info.used_size = used_size
            mem_info.write_to_buffer(mm)

=======
    @synchronized
>>>>>>> 3cebb4e2
    def try_to_reserve(self, need_size: int) -> bool:
        self._wait_post_init()
        if self.available_size() < need_size:
            return False
        # assert (
        #     len(self.reserved_blocks) == 0
        # ), "Reserved blocks must be used or freed before reserving more."
        reserved = self.alloc(need_size)
        assert reserved is not None, "Failed to reserve blocks."
        self.reserved_blocks.extend(reserved)
        return True

    @synchronized
    def free_reserved(self):
        if self.reserved_blocks:
            self.free(self.reserved_blocks)
            self.reserved_blocks = []

<<<<<<< HEAD
    def resize(self, new_mem_size: int):
        """
        Reset the limit of the K or V tensor in one layer.
        new_mem_size: the memory size of the K or V tensor in one layer
        """
        assert new_mem_size > 0, "new_mem_size must be positive"

=======
    @synchronized
    def resize(self, new_num_blocks: int):
        self._wait_post_init()
        new_mem_size = new_num_blocks * self.block_mem_size
>>>>>>> 3cebb4e2
        if self.page_allocator.resize(new_mem_size):
            if self.in_shrink:
                self.in_shrink = False
                self.target_num_blocks = None
            return True  # Successfully resized.
        # Failed to resize due to too many in-use blocks.
        assert (len(self.reserved_blocks) == 0
                ), "Reserved blocks must be freed before resizing."
        # NOTE: we can support resizing with reserved blocks, but we want to enforce
        # this check for now to ensure correctness.
        self.in_shrink = True
        self.target_num_blocks = new_mem_size // self.block_mem_size
        self.free_reserved()
        return False

    @synchronized
    def trim(self):
        self._wait_post_init()
        self.page_allocator.trim()

    @synchronized
    def available_size(self) -> int:
        avail_size = self.num_avail_blocks + len(self.reserved_blocks)
        if self.in_shrink:
            free_size = 0
        else:
            virtual_free_size = self.page_allocator.get_num_free_blocks(
                self.block_mem_size)
            physical_free_size = self._physical_free_size()
            free_size = min(virtual_free_size, physical_free_size)
        # logger.info(f"YIFAN: avail_size: {avail_size}, free_size: {free_size}, virtual_free_size: {virtual_free_size}, physical_free_size: {physical_free_size}")
        return avail_size + free_size

    @synchronized
    def get_mapped_memory_size(self, unit='bytes') -> float:
        """Get memory usage in specified unit (bytes, kb, mb, gb)."""
        memory_bytes = (self.page_allocator.get_num_inuse_pages() +
                        self.page_allocator.get_num_reserved_pages()
                        ) * self.num_layers * PAGE_SIZE * 2  # K and V tensors

        if unit == 'bytes':
            return memory_bytes
        elif unit == 'kb':
            return memory_bytes / 1024
        elif unit == 'mb':
            return memory_bytes / (1024**2)
        elif unit == 'gb':
            return memory_bytes / (1024**3)
        else:
            raise ValueError(f"Unknown unit: {unit}")

    def _physical_free_size(self) -> int:
        avail_phy_mem_size, total_phy_mem_size = torch.cuda.mem_get_info()
        headroom = total_phy_mem_size * (1 - GPU_UTILIZATION)
        avail_phy_mem_size = max(avail_phy_mem_size - headroom, 0)

        avail_phy_pages = avail_phy_mem_size // PAGE_SIZE
        # Each layer needs to reserve K and V tensors.
        avail_phy_blocks = (avail_phy_pages // self.num_layers //
                            2) * (PAGE_SIZE // self.block_mem_size)
        return avail_phy_blocks

    def clear(self):
        raise NotImplementedError

    def _cleanup_shm(self, *args):
        """Remove the POSIX shared-memory segment and its backing file."""
        try:
            # Unlink the POSIX shared memory object (no-op if already removed)
            posix_ipc.unlink_shared_memory(self.ipc_name)
        except Exception:
            pass

        # Also attempt to remove the backing file in /dev/shm (created by RwLockedShm)
        try:
            os.unlink(get_ipc_path(self.ipc_name))
        except FileNotFoundError:
            pass

        # If invoked as a signal handler, re-raise the default behaviour so the
        # process exits with the expected status code.
        if args and isinstance(args[0], int):
            signum = args[0]
            signal.signal(signum, signal.SIG_DFL)
            os.kill(os.getpid(), signum)

    def _register_cleanup(self):
        """Register atexit and signal handlers for shared-memory cleanup."""
        # Run on normal interpreter shutdown
        atexit.register(self._cleanup_shm)

        # Handle common termination signals (e.g., Ctrl-C or docker stop)
        for _sig in (signal.SIGINT, signal.SIGTERM, signal.SIGHUP,
                     signal.SIGQUIT):
            try:
                signal.signal(_sig, self._cleanup_shm)
            except Exception:
                pass

    def __del__(self):
        try:
            self._cleanup_shm()
        except Exception:
            pass<|MERGE_RESOLUTION|>--- conflicted
+++ resolved
@@ -11,21 +11,14 @@
 import posix_ipc
 import torch
 
-<<<<<<< HEAD
 from controller.utils import (MemInfoStruct, RwLockedShm, get_ipc_name,
                               get_ipc_path, init_kv_cache_limit)
-from kvcached.tp_ipc_util import (broadcast_map_to_kv_tensors_to_workers,
-                                  broadcast_unmap_from_kv_tensors_to_workers)
-from kvcached.utils import DEFAULT_IPC_NAME, PAGE_SIZE, get_kvcached_logger
-from kvcached.vmm_ops import map_to_kv_tensors, unmap_from_kv_tensors
-=======
 from kvcached.tp_ipc_util import (broadcast_kv_tensors_created_to_workers,
                                   broadcast_map_to_kv_tensors_to_workers,
                                   broadcast_unmap_from_kv_tensors_to_workers)
-from kvcached.utils import PAGE_SIZE, get_kvcached_logger
+from kvcached.utils import DEFAULT_IPC_NAME, PAGE_SIZE, get_kvcached_logger
 from kvcached.vmm_ops import (kv_tensors_created, map_to_kv_tensors,
                               unmap_from_kv_tensors)
->>>>>>> 3cebb4e2
 
 logger = get_kvcached_logger()
 
@@ -520,18 +513,11 @@
         self.num_layers = num_layers
         self.reserve_null_block = reserve_null_block
 
-<<<<<<< HEAD
         # NOTE: this is the memory size of the K or V tensor in one layer
         self.mem_size = self.num_blocks * self.block_mem_size
         self.tp_size = tp_size
         self.page_allocator = PageAllocator(self.mem_size, PAGE_SIZE,
-                                            self.tp_size)
-=======
-        self.tp_size = tp_size
-        mem_size = self.num_blocks * self.block_mem_size
-        self.page_allocator = PageAllocator(mem_size, PAGE_SIZE, tp_size,
-                                            async_sched)
->>>>>>> 3cebb4e2
+                                            self.tp_size, async_sched)
 
         self.num_avail_blocks = 0  # Only count free blocks in avail_pages
         self.avail_pages: Dict[int, Page] = {}
@@ -552,6 +538,10 @@
         # exist, then complete the remaining setup (reserve null block, start
         # pre-alloc thread) and finally set the event.
         threading.Thread(target=self._post_init, daemon=True).start()
+
+        self.ipc_name = get_ipc_name(DEFAULT_IPC_NAME)
+        init_kv_cache_limit(self.ipc_name, self.mem_size * num_layers * 2)
+        self._register_cleanup()
 
     def _post_init(self):
         if self.null_block is not None:
@@ -589,12 +579,6 @@
             # finished and then perform the usual capacity check.
             self._wait_post_init()
 
-<<<<<<< HEAD
-        self.ipc_name = get_ipc_name(DEFAULT_IPC_NAME)
-        init_kv_cache_limit(self.ipc_name, self.mem_size * num_layers * 2)
-        self._register_cleanup()
-
-    def alloc(self, need_size: int) -> List[int]:
         with RwLockedShm(self.ipc_name, MemInfoStruct.SHM_SIZE,
                          RwLockedShm.RLOCK) as mm:
             mem_info = MemInfoStruct.from_buffer(mm)
@@ -602,8 +586,6 @@
             if new_mem_size != self.mem_size:
                 self.resize(new_mem_size)
 
-=======
->>>>>>> 3cebb4e2
         if self.available_size() < need_size:
             logger.warning(f"available_size()={self.available_size()} < "
                            f"need_size={need_size}")
@@ -714,7 +696,6 @@
             self.in_shrink = False
             self.target_num_blocks = None
 
-<<<<<<< HEAD
         used_size = (self.page_allocator.get_num_inuse_pages() *
                      self.num_layers * PAGE_SIZE * 2)
         with RwLockedShm(self.ipc_name, MemInfoStruct.SHM_SIZE,
@@ -723,9 +704,7 @@
             mem_info.used_size = used_size
             mem_info.write_to_buffer(mm)
 
-=======
     @synchronized
->>>>>>> 3cebb4e2
     def try_to_reserve(self, need_size: int) -> bool:
         self._wait_post_init()
         if self.available_size() < need_size:
@@ -744,20 +723,14 @@
             self.free(self.reserved_blocks)
             self.reserved_blocks = []
 
-<<<<<<< HEAD
+    @synchronized
     def resize(self, new_mem_size: int):
         """
         Reset the limit of the K or V tensor in one layer.
         new_mem_size: the memory size of the K or V tensor in one layer
         """
+        self._wait_post_init()
         assert new_mem_size > 0, "new_mem_size must be positive"
-
-=======
-    @synchronized
-    def resize(self, new_num_blocks: int):
-        self._wait_post_init()
-        new_mem_size = new_num_blocks * self.block_mem_size
->>>>>>> 3cebb4e2
         if self.page_allocator.resize(new_mem_size):
             if self.in_shrink:
                 self.in_shrink = False
