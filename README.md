# kvcached

kvcached is a KV cache management system for serving multiple Large Language Models (LLMs) on a single GPU. It manages and coordinates the use of KV cache resources among co-located LLM instances, enabling them to share GPU memory. kvcached is compatible with popular LLM serving engines, including vLLM and SGLang.

## Prerequisites

* Python (tested with 3.11)
<<<<<<< HEAD
* PyTorch (tested with 2.6.0 and 2.7.0)
=======
* PyTorch (tested with 2.6.0)
>>>>>>> bf5d528e
* Virtual environment tools (scripts are provided for uv==0.7.12)

**Important Note:** The scripts will create separate virtual environments using `uv` for vLLM and sglang.

## All-in-One Installation (vLLM+SGLang+kvcached, Recommended)

kvcached now supports both vLLM and SGLang. Currently, it requires modifications to the LLM engine's code. To facilitate this process, we provide patches for vLLM version 0.8.4 and SGLang version 0.4.6.post2, along with detailed setup instructions, in the `engine_integration/` directory.

You can install everything (vLLM+SGLang+kvcached) by running the following commands:

```bash
cd engine_integration/scripts
./setup.sh
```

This script will download the specified versions of vLLM and SGLang, create separate venv environments, compile the code, apply the necessary patches, and install kvcached.

## Installation from Source

If you want to install kvcached on your own, you can install it from source, run the following command:

```bash
pip install -e . --no-build-isolation
```

This will compile and install kvcached. If you have the right versions of vLLM and SGLang, you can apply the patches in `engine_integration/scripts`, and it should work.

<<<<<<< HEAD
NOTE: `--no-build-isolation` is required for kvcached to find the right PyTorch in the current virtual environment.

=======
## Manual Compilation

kvcached includes a CPP-based library called `vmm_ops` for managing low-level CUDA virtual memory operations. This library is typically built and installed automatically during the kvcached installation process. However, in some cases, the installation may not complete successfully, resulting in an import error when attempting to use kvcached. For example, you might encounter an error similar to this:

```txt
ImportError: /data/yifanqiao/code/kvcached/kvcached/vmm_ops.cpython-311-x86_64-linux-gnu.so: undefined symbol: _ZNK2at10TensorBase4nameB5cxx11Ev
```

To resolve this issue, one can rebuild the `vmm_ops` library locally by running:

```python
python setup.py build_ext --inplace
```
>>>>>>> bf5d528e

## Testing

To verify the successful installation and benchmark the performance of vLLM/SGLang with kvcached, run:

```bash
cd engine_integration/benchmark
./start_server.sh [vllm|sgl]
# Wait until LLM server is ready
./start_client.sh [vllm|sgl]
```

Please refer to each script for instructions on how to run vLLM/SGLang with kvcached.

## Contributing

We are grateful for and open to contributions and collaborations of any kind.

We use pre-commit to ensure a consistent coding style. You can set it up by

```
pip install pre-commit
pre-commit install
```

Before pushing your code, please run the following check and make sure your code passes all checks.

```
pre-commit run --all-files
```

## Contacts

Feel free to contact us for contributions and collaborations.

```
Jiarong Xing (jxing@rice.edu)
Yifan Qiao (yifanqiao@berkeley.edu)
```<|MERGE_RESOLUTION|>--- conflicted
+++ resolved
@@ -5,11 +5,7 @@
 ## Prerequisites
 
 * Python (tested with 3.11)
-<<<<<<< HEAD
 * PyTorch (tested with 2.6.0 and 2.7.0)
-=======
-* PyTorch (tested with 2.6.0)
->>>>>>> bf5d528e
 * Virtual environment tools (scripts are provided for uv==0.7.12)
 
 **Important Note:** The scripts will create separate virtual environments using `uv` for vLLM and sglang.
@@ -37,24 +33,8 @@
 
 This will compile and install kvcached. If you have the right versions of vLLM and SGLang, you can apply the patches in `engine_integration/scripts`, and it should work.
 
-<<<<<<< HEAD
 NOTE: `--no-build-isolation` is required for kvcached to find the right PyTorch in the current virtual environment.
 
-=======
-## Manual Compilation
-
-kvcached includes a CPP-based library called `vmm_ops` for managing low-level CUDA virtual memory operations. This library is typically built and installed automatically during the kvcached installation process. However, in some cases, the installation may not complete successfully, resulting in an import error when attempting to use kvcached. For example, you might encounter an error similar to this:
-
-```txt
-ImportError: /data/yifanqiao/code/kvcached/kvcached/vmm_ops.cpython-311-x86_64-linux-gnu.so: undefined symbol: _ZNK2at10TensorBase4nameB5cxx11Ev
-```
-
-To resolve this issue, one can rebuild the `vmm_ops` library locally by running:
-
-```python
-python setup.py build_ext --inplace
-```
->>>>>>> bf5d528e
 
 ## Testing
 
